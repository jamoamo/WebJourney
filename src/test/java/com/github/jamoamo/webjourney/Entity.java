/*
 * The MIT License
 *
 * Copyright 2023 James Amoore.
 *
 * Permission is hereby granted, free of charge, to any person obtaining a copy
 * of this software and associated documentation files (the "Software"), to deal
 * in the Software without restriction, including without limitation the rights
 * to use, copy, modify, merge, publish, distribute, sublicense, and/or sell
 * copies of the Software, and to permit persons to whom the Software is
 * furnished to do so, subject to the following conditions:
 *
 * The above copyright notice and this permission notice shall be included in
 * all copies or substantial portions of the Software.
 *
 * THE SOFTWARE IS PROVIDED "AS IS", WITHOUT WARRANTY OF ANY KIND, EXPRESS OR
 * IMPLIED, INCLUDING BUT NOT LIMITED TO THE WARRANTIES OF MERCHANTABILITY,
 * FITNESS FOR A PARTICULAR PURPOSE AND NONINFRINGEMENT. IN NO EVENT SHALL THE
 * AUTHORS OR COPYRIGHT HOLDERS BE LIABLE FOR ANY CLAIM, DAMAGES OR OTHER
 * LIABILITY, WHETHER IN AN ACTION OF CONTRACT, TORT OR OTHERWISE, ARISING FROM,
 * OUT OF OR IN CONNECTION WITH THE SOFTWARE OR THE USE OR OTHER DEALINGS IN
 * THE SOFTWARE.
 */
package com.github.jamoamo.webjourney;

import com.github.jamoamo.webjourney.annotation.ExtractValue;
import java.util.List;

/**
 *
 * @author James Amoore
 */
public class Entity
{
	@ExtractValue(path = "//div[@id='columnLeft']/table/tbody/tr[2]/td[2]")
	private String testName;
	
<<<<<<< HEAD
=======
	@ExtractValue(path = "//div[@id='columnLeft']/table[1]/tbody/tr[1]/td[2]/b[1]/font[1]/center[1]/a")
	private List<Team> teams;
	
	public static class Team
	{
		@ExtractValue(path = ".", attribute = "href")
		private String url;

		@ExtractValue(path = ".")
		private String name;

		public String getUrl()
		{
			return url;
		}

		public String getName()
		{
			return name;
		}

		public void setUrl(String url)
		{
			this.url = url;
		}

		public void setName(String name)
		{
			this.name = name;
		} 
	}
	
>>>>>>> 8db8eb36
	public String getTestName()
	{
		return testName;
	}

	public void setTestName(String testName)
	{
		this.testName = testName;
	}

	public List<Team> getTeams()
	{
		return teams;
	}

	public void setTeams(List<Team> teams)
	{
		this.teams = teams;
	}
	
	
}<|MERGE_RESOLUTION|>--- conflicted
+++ resolved
@@ -35,41 +35,6 @@
 	@ExtractValue(path = "//div[@id='columnLeft']/table/tbody/tr[2]/td[2]")
 	private String testName;
 	
-<<<<<<< HEAD
-=======
-	@ExtractValue(path = "//div[@id='columnLeft']/table[1]/tbody/tr[1]/td[2]/b[1]/font[1]/center[1]/a")
-	private List<Team> teams;
-	
-	public static class Team
-	{
-		@ExtractValue(path = ".", attribute = "href")
-		private String url;
-
-		@ExtractValue(path = ".")
-		private String name;
-
-		public String getUrl()
-		{
-			return url;
-		}
-
-		public String getName()
-		{
-			return name;
-		}
-
-		public void setUrl(String url)
-		{
-			this.url = url;
-		}
-
-		public void setName(String name)
-		{
-			this.name = name;
-		} 
-	}
-	
->>>>>>> 8db8eb36
 	public String getTestName()
 	{
 		return testName;
@@ -79,16 +44,4 @@
 	{
 		this.testName = testName;
 	}
-
-	public List<Team> getTeams()
-	{
-		return teams;
-	}
-
-	public void setTeams(List<Team> teams)
-	{
-		this.teams = teams;
-	}
-	
-	
 }