/*
 * The MIT License
 *
 * Copyright 2023 James Amoore.
 *
 * Permission is hereby granted, free of charge, to any person obtaining a copy
 * of this software and associated documentation files (the "Software"), to deal
 * in the Software without restriction, including without limitation the rights
 * to use, copy, modify, merge, publish, distribute, sublicense, and/or sell
 * copies of the Software, and to permit persons to whom the Software is
 * furnished to do so, subject to the following conditions:
 *
 * The above copyright notice and this permission notice shall be included in
 * all copies or substantial portions of the Software.
 *
 * THE SOFTWARE IS PROVIDED "AS IS", WITHOUT WARRANTY OF ANY KIND, EXPRESS OR
 * IMPLIED, INCLUDING BUT NOT LIMITED TO THE WARRANTIES OF MERCHANTABILITY,
 * FITNESS FOR A PARTICULAR PURPOSE AND NONINFRINGEMENT. IN NO EVENT SHALL THE
 * AUTHORS OR COPYRIGHT HOLDERS BE LIABLE FOR ANY CLAIM, DAMAGES OR OTHER
 * LIABILITY, WHETHER IN AN ACTION OF CONTRACT, TORT OR OTHERWISE, ARISING FROM,
 * OUT OF OR IN CONNECTION WITH THE SOFTWARE OR THE USE OR OTHER DEALINGS IN
 * THE SOFTWARE.
 */
package com.github.jamoamo.webjourney.reserved.selenium;

import com.github.jamoamo.webjourney.LoginForm;
import com.github.jamoamo.webjourney.InputForm;
import com.github.jamoamo.webjourney.JourneyBuilder;
import com.github.jamoamo.webjourney.TravelOptions;
import com.github.jamoamo.webjourney.WebJourney;
import com.github.jamoamo.webjourney.WebTraveller;
import org.junit.jupiter.api.Assertions;
import org.junit.jupiter.api.Test;

/**
 *
 * @author James Amoore
 */
public class CricketArchiveIT
{
	@Test
	public void test()
			  throws Exception
	{
		LoginForm loginForm = new LoginForm("amoore.james@gmail.com", "J8a7m1e0s7ca");

		WebJourney journey = JourneyBuilder.path()
				  .navigateTo("https://my.cricketarchive.com")
				  .completeFormAndSubmit(loginForm)
				  .navigateTo("https://cricketarchive.com/cgi-bin/ask_the_scorecard_oracle.cgi")
				  .completeFormAndSubmit(new InputForm(1))
<<<<<<< HEAD
				  .consumePage(MatchEntity.class, ((c) -> 
						 {
							 Assertions.assertEquals("James Lillywhite's XI in Australia and New Zealand 1876/77 (1st Test)",
															 c.getTestName());
							 Assertions.assertEquals("Melbourne Cricket Ground, Melbourne",
															 c.getGround().getGroundName());
							 Assertions.assertEquals("Australia",
															 c.getGround().getCountry());
						 })
				  )
				  .build();
=======
				  .consumePage(Entity.class, (c) -> 
						 {
							 Assertions.assertEquals("James Lillywhite's XI in Australia and New Zealand 1876/77 (1st Test)",
															 c.getTestName());
							 Assertions.assertEquals(2, c.getTeams().size());
							 Assertions.assertEquals("Australia", c.getTeams().get(0).getName());
							 Assertions.assertEquals("https://cricketarchive.com/Archive/Teams/0/20/20.html", 
															 c.getTeams().get(0).getUrl());
							 Assertions.assertEquals("England", c.getTeams().get(1).getName());
							 Assertions.assertEquals("https://cricketarchive.com/Archive/Teams/0/681/681.html", 
															 c.getTeams().get(1).getUrl());
							 System.out.println(c.getTeams().get(0).getUrl());
						 }
				  )
			.build();
>>>>>>> 8db8eb36

		WebTraveller traveller = new WebTraveller(new TravelOptions());
		traveller.travelJourney(journey);
	}
}<|MERGE_RESOLUTION|>--- conflicted
+++ resolved
@@ -49,7 +49,6 @@
 				  .completeFormAndSubmit(loginForm)
 				  .navigateTo("https://cricketarchive.com/cgi-bin/ask_the_scorecard_oracle.cgi")
 				  .completeFormAndSubmit(new InputForm(1))
-<<<<<<< HEAD
 				  .consumePage(MatchEntity.class, ((c) -> 
 						 {
 							 Assertions.assertEquals("James Lillywhite's XI in Australia and New Zealand 1876/77 (1st Test)",
@@ -58,26 +57,16 @@
 															 c.getGround().getGroundName());
 							 Assertions.assertEquals("Australia",
 															 c.getGround().getCountry());
+							Assertions.assertEquals(2, c.getTeams().size());
+							Assertions.assertEquals("Australia", c.getTeams().get(0).getName());
+							Assertions.assertEquals("https://cricketarchive.com/Archive/Teams/0/20/20.html", 
+															 c.getTeams().get(0).getUrl());
+							Assertions.assertEquals("England", c.getTeams().get(1).getName());
+							Assertions.assertEquals("https://cricketarchive.com/Archive/Teams/0/681/681.html", 
+															 c.getTeams().get(1).getUrl());
 						 })
 				  )
 				  .build();
-=======
-				  .consumePage(Entity.class, (c) -> 
-						 {
-							 Assertions.assertEquals("James Lillywhite's XI in Australia and New Zealand 1876/77 (1st Test)",
-															 c.getTestName());
-							 Assertions.assertEquals(2, c.getTeams().size());
-							 Assertions.assertEquals("Australia", c.getTeams().get(0).getName());
-							 Assertions.assertEquals("https://cricketarchive.com/Archive/Teams/0/20/20.html", 
-															 c.getTeams().get(0).getUrl());
-							 Assertions.assertEquals("England", c.getTeams().get(1).getName());
-							 Assertions.assertEquals("https://cricketarchive.com/Archive/Teams/0/681/681.html", 
-															 c.getTeams().get(1).getUrl());
-							 System.out.println(c.getTeams().get(0).getUrl());
-						 }
-				  )
-			.build();
->>>>>>> 8db8eb36
 
 		WebTraveller traveller = new WebTraveller(new TravelOptions());
 		traveller.travelJourney(journey);
